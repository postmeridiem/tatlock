--- conflicted
+++ resolved
@@ -7,18 +7,11 @@
 
 ## [Unreleased]
 
-### Added
--
-
 ### Changed
-<<<<<<< HEAD
--
-=======
 - The `install_tatlock.sh` script now makes `manage-service.sh` executable and informs the user about it.
 - Updated `install_tatlock.sh` to provide unified instructions pointing to `manage-service.sh` instead of platform-specific commands.
 - Added CUDA detection logic to `install_tatlock.sh` to prevent PyTorch warnings when NVIDIA drivers are too old by installing CPU-only PyTorch.
 - Updated `README.md` to remove manual Ollama setup steps and point to the new `manage-service.sh` script for service management.
->>>>>>> ec590cb7
 
 ### Deprecated
 -
@@ -27,12 +20,7 @@
 -
 
 ### Fixed
-<<<<<<< HEAD
 -
-=======
-- Corrected an issue in `manage-service.sh` where terminal color codes were not being interpreted correctly in the menu display.
-- Fixed a critical bug in `install_tatlock.sh` that was unsafely changing the system's default Python interpreter, causing `apt` errors (like `ModuleNotFoundError: No module named 'apt_pkg'`) on Debian/Ubuntu-based systems.
->>>>>>> ec590cb7
 
 ### Security
 -
@@ -45,6 +33,7 @@
 
 ### Fixed
 - Corrected an issue in `manage-service.sh` where terminal color codes were not being interpreted correctly in the menu display.
+- Fixed a critical bug in `install_tatlock.sh` that was unsafely changing the system's default Python interpreter, causing `apt` errors (like `ModuleNotFoundError: No module named 'apt_pkg'`) on Debian/Ubuntu-based systems.
 
 ## [0.2.2] - 2024-08-01
 
