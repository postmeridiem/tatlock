--- conflicted
+++ resolved
@@ -7,8 +7,16 @@
 
 ## [Unreleased]
 
-<<<<<<< HEAD
-## [0.3.22] - 2025-01-15
+## [0.3.22] - 2025-01-16
+
+### Added
+
+- **Bazzite Support**: Full compatibility with Bazzite immutable Fedora-based gaming distro
+  - Automatic detection of Bazzite system using rpm-ostree and /etc/os-release
+  - Homebrew-based installation for all dependencies (Python 3.10, Ollama, etc.)
+  - User systemd service support (no root privileges required)
+  - Comprehensive troubleshooting documentation for immutable systems
+  - PATH configuration for Homebrew Python 3.10 vs system Python 3.13
 
 ### Fixed
 
@@ -18,8 +26,6 @@
   - Fixed hardware config generation to properly escape JSON in HARDWARE_SUMMARY
   - Ensures all fallback scenarios use models that support function calling
   - Prevents tool execution failures when hardware classification fails
-=======
-### Fixed
 
 - **Documentation Accuracy**: Updated MEMORY_SYSTEM.md to reflect actual implemented state
   - Removed outdated "Future Schema Refactoring" section (schema already implemented)
@@ -27,18 +33,6 @@
   - Documented active dual-write system as current implementation
   - Corrected schema status from "planned" to "completed" for message-level storage
   - Updated optimization opportunities to reflect current state vs future plans
-
-## [0.3.22] - 2025-01-16
-
-### Added
-
-- **Bazzite Support**: Full compatibility with Bazzite immutable Fedora-based gaming distro
-  - Automatic detection of Bazzite system using rpm-ostree and /etc/os-release
-  - Homebrew-based installation for all dependencies (Python 3.10, Ollama, etc.)
-  - User systemd service support (no root privileges required)
-  - Comprehensive troubleshooting documentation for immutable systems
-  - PATH configuration for Homebrew Python 3.10 vs system Python 3.13
->>>>>>> e518aa31
 
 ## [0.3.21] - 2025-10-08
 
