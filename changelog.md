--- conflicted
+++ resolved
@@ -11,12 +11,8 @@
 -
 
 ### Changed
-<<<<<<< HEAD
--
-=======
 - The `install_tatlock.sh` script now makes `manage-service.sh` executable and informs the user about it.
 - Added CUDA detection logic to `install_tatlock.sh` to prevent PyTorch warnings when NVIDIA drivers are too old by installing CPU-only PyTorch.
->>>>>>> f64cc68d
 
 ### Deprecated
 -
